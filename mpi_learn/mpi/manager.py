--- conflicted
+++ resolved
@@ -253,7 +253,8 @@
                                         child_comm=child_comm, num_epochs=self.num_epochs, 
                                         num_sync_workers=num_sync_workers,
                                         verbose=self.verbose, custom_objects=self.custom_objects,
-                                        early_stopping = self.early_stopping, target_metric = self.target_metric
+                                        early_stopping = self.early_stopping, target_metric = self.target_metric,
+                                        threaded_validation = self.thread_validation
                 )
             else:
                 self.set_train_data()
@@ -269,7 +270,6 @@
         else: #Single Process mode
             from .single_process import MPISingleWorker
             self.set_val_data()
-<<<<<<< HEAD
             self.set_train_data(use_all=True)
             self.process = MPISingleWorker(data=self.data, algo=self.algo,
                                         model_builder=self.model_builder,
@@ -281,28 +281,6 @@
                                         target_metric = self.target_metric
                                         )
 
-=======
-            num_sync_workers = self.get_num_sync_workers(child_comm)
-            self.process = MPIMaster( parent_comm, parent_rank=self.parent_rank, 
-                                      data=self.data, algo=self.algo, model_builder=self.model_builder, 
-                                      child_comm=child_comm, num_epochs=self.num_epochs, 
-                                      num_sync_workers=num_sync_workers,
-                                      verbose=self.verbose, custom_objects=self.custom_objects,
-                                      early_stopping = self.early_stopping, target_metric = self.target_metric,
-                                      threaded_validation = self.thread_validation
-            )
-        else:
-            self.set_train_data()
-            self.process = MPIWorker( data=self.data, algo=self.algo,
-                                      model_builder=self.model_builder,
-                                      process_comm = self.comm_instance,
-                                      parent_comm=self.comm_block,
-                                      parent_rank=self.parent_rank, 
-                                      num_epochs=self.num_epochs,
-                                      verbose=self.verbose,
-                                      monitor=self.monitor,
-                                      custom_objects=self.custom_objects)
->>>>>>> 19077195
 
     def figure_of_merit(self):
         ##if (self.comm_masters and self.comm_masters.Get_rank() == 0) or (self.comm_block.Get_rank() == 0):
